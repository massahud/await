package await

import (
	"context"
	"errors"
	"fmt"
	"sync"
	"time"
)

// Result is what is returned from the api for any poll function call.
type Result struct {
	Value interface{}
	Err   error
}

// PollFunc is a polling function that returns no error when succeeds
type PollFunc func(ctx context.Context) (interface{}, error)

// Error informs that a cancellation took place before the poll
// function returned successfully.
type Error struct {
	errPoll error
	since   time.Duration
}

// Error implements the error interface and returns information about
// the timeout error.
func (err *Error) Error() string {
	if err.errPoll != nil {
		return fmt.Sprintf("context cancelled after %v : %s", err.since, err.errPoll)
	}
	return fmt.Sprintf("context cancelled after %v", err.since)
}

// Unwrap returns the context error, if any
func (err *Error) Unwrap() error {
	return err.errPoll
}

<<<<<<< HEAD
type namedResult struct {
	name string
	Result
}

func poll(ctx context.Context, retry time.Duration, name string, poll PollFunc) namedResult {
	var timer *time.Timer
=======
// Func calls the poll function every retry interval until the poll
// function succeeds or the context times out.
func Func(ctx context.Context, retryInterval time.Duration, pollFn PollFunc) Result {
	return poll(ctx, retryInterval, pollFn)
}

// All calls all the poll functions every retry interval until the poll
// functions succeeds or the context times out.
func All(ctx context.Context, retryTime time.Duration, pollFns map[string]PollFunc) map[string]Result {
	results := make(map[string]Result)
	for result := range pollMap(ctx, retryTime, pollFns) {
		results[result.name] = result.Result
	}

	return results
}

// First calls all the poll functions every retry interval until the poll
// functions succeeds or the context times out. Once the first polling function
// succeeds, this function will return that result.
func First(ctx context.Context, retryTime time.Duration, pollFns map[string]PollFunc) Result {
	start := time.Now()

	ctx, cancel := context.WithCancel(ctx)
	defer cancel()

	for result := range pollMap(ctx, retryTime, pollFns) {
		if result.Result.Err != nil {
			continue
		}
		return result.Result
	}

	return Result{Err: &Error{errPoll: errors.New("all poll functions failed"), since: time.Since(start)}}
}

// poll calls the poll function every retry interval until the poll
// function succeeds or the context times out.
func poll(ctx context.Context, retryInterval time.Duration, pollFn PollFunc) Result {
	var retry *time.Timer
>>>>>>> 6e624ad7
	start := time.Now()

	for {
		value, err := pollFn(ctx)
		if err == nil {
			return namedResult{name: name, Result: Result{Value: value}}
		}

		if ctx.Err() != nil {
			return namedResult{name: name, Result: Result{Err: &Error{errPoll: err, since: time.Since(start)}}}
		}

		if timer == nil {
			timer = time.NewTimer(retry)
		}

		select {
		case <-ctx.Done():
			timer.Stop()
			return namedResult{name: name, Result: Result{Err: &Error{errPoll: err, since: time.Since(start)}}}
		case <-timer.C:
			timer.Reset(retry)
		}
	}
}

<<<<<<< HEAD
func pollMap(ctx context.Context, retry time.Duration, pollers map[string]PollFunc) <-chan namedResult {
	rc := make(chan namedResult, len(pollers))
	go func() {
		wg := sync.WaitGroup{}
		wg.Add(len(pollers))
		for n, f := range pollers {
			n, f := n, f
			go func() { rc <- poll(ctx, retry, n, f); wg.Done() }()
		}
		wg.Wait()
		close(rc)
	}()

	return rc
}

// Poll calls the poll function every retry interval until the poll
// function succeeds or the context times out.
func Func(ctx context.Context, retryInterval time.Duration, pf PollFunc) Result {
	return poll(ctx, retryInterval, "", pf).Result
}

// PollAll calls all the poll functions every retry interval until the poll
// functions succeeds or the context times out.
func All(ctx context.Context, retryTime time.Duration, polls map[string]PollFunc) map[string]Result {
	results := map[string]Result{}
	// iterate over pollMap() results and add each to our results map.
	for result := range pollMap(ctx, retryTime, polls) {
		results[result.name] = result.Result
	}
	return results
}

// PollFirst calls all the poll functions every retry interval until the poll
// functions succeeds or the context times out. Once the first polling function
// the succeeds returns, this function will return that result.
func First(ctx context.Context, retryTime time.Duration, polls map[string]PollFunc) Result {
	start := time.Now()

	// iterate over results of pollMap() and return the first value
	// from a successful poll.
	for result := range pollMap(ctx, retryTime, polls) {
		if result.Result.Err != nil {
			continue
		}
		return result.Result
	}

	// at this point, no poller ended successfully so return a boilerplate error.
	return Result{Err: &Error{errPoll: errors.New("all poll functions failed"), since: time.Since(start)}}
=======
type namedResult struct {
	name string
	Result
}

// pollMap calls the map of poll functions every retry interval until the poll
// function succeeds or the context times out. As poll functions complete, their
// results are signaled over the channel for processing.
func pollMap(ctx context.Context, retry time.Duration, pollFns map[string]PollFunc) <-chan namedResult {
	g := len(pollFns)
	results := make(chan namedResult, g)

	go func() {
		var wg sync.WaitGroup
		wg.Add(g)
		for name, pollFn := range pollFns {
			name, pollFn := name, pollFn
			go func() {
				defer wg.Done()
				result := poll(ctx, retry, pollFn)
				results <- namedResult{name: name, Result: result}
			}()
		}
		wg.Wait()
		close(results)
	}()

	return results
>>>>>>> 6e624ad7
}<|MERGE_RESOLUTION|>--- conflicted
+++ resolved
@@ -38,15 +38,6 @@
 	return err.errPoll
 }
 
-<<<<<<< HEAD
-type namedResult struct {
-	name string
-	Result
-}
-
-func poll(ctx context.Context, retry time.Duration, name string, poll PollFunc) namedResult {
-	var timer *time.Timer
-=======
 // Func calls the poll function every retry interval until the poll
 // function succeeds or the context times out.
 func Func(ctx context.Context, retryInterval time.Duration, pollFn PollFunc) Result {
@@ -87,85 +78,32 @@
 // function succeeds or the context times out.
 func poll(ctx context.Context, retryInterval time.Duration, pollFn PollFunc) Result {
 	var retry *time.Timer
->>>>>>> 6e624ad7
 	start := time.Now()
 
 	for {
 		value, err := pollFn(ctx)
 		if err == nil {
-			return namedResult{name: name, Result: Result{Value: value}}
+			return Result{Value: value}
 		}
 
 		if ctx.Err() != nil {
-			return namedResult{name: name, Result: Result{Err: &Error{errPoll: err, since: time.Since(start)}}}
+			return Result{Err: &Error{errPoll: err, since: time.Since(start)}}
 		}
 
-		if timer == nil {
-			timer = time.NewTimer(retry)
+		if retry == nil {
+			retry = time.NewTimer(retryInterval)
 		}
 
 		select {
 		case <-ctx.Done():
-			timer.Stop()
-			return namedResult{name: name, Result: Result{Err: &Error{errPoll: err, since: time.Since(start)}}}
-		case <-timer.C:
-			timer.Reset(retry)
+			retry.Stop()
+			return Result{Err: &Error{errPoll: err, since: time.Since(start)}}
+		case <-retry.C:
+			retry.Reset(retryInterval)
 		}
 	}
 }
 
-<<<<<<< HEAD
-func pollMap(ctx context.Context, retry time.Duration, pollers map[string]PollFunc) <-chan namedResult {
-	rc := make(chan namedResult, len(pollers))
-	go func() {
-		wg := sync.WaitGroup{}
-		wg.Add(len(pollers))
-		for n, f := range pollers {
-			n, f := n, f
-			go func() { rc <- poll(ctx, retry, n, f); wg.Done() }()
-		}
-		wg.Wait()
-		close(rc)
-	}()
-
-	return rc
-}
-
-// Poll calls the poll function every retry interval until the poll
-// function succeeds or the context times out.
-func Func(ctx context.Context, retryInterval time.Duration, pf PollFunc) Result {
-	return poll(ctx, retryInterval, "", pf).Result
-}
-
-// PollAll calls all the poll functions every retry interval until the poll
-// functions succeeds or the context times out.
-func All(ctx context.Context, retryTime time.Duration, polls map[string]PollFunc) map[string]Result {
-	results := map[string]Result{}
-	// iterate over pollMap() results and add each to our results map.
-	for result := range pollMap(ctx, retryTime, polls) {
-		results[result.name] = result.Result
-	}
-	return results
-}
-
-// PollFirst calls all the poll functions every retry interval until the poll
-// functions succeeds or the context times out. Once the first polling function
-// the succeeds returns, this function will return that result.
-func First(ctx context.Context, retryTime time.Duration, polls map[string]PollFunc) Result {
-	start := time.Now()
-
-	// iterate over results of pollMap() and return the first value
-	// from a successful poll.
-	for result := range pollMap(ctx, retryTime, polls) {
-		if result.Result.Err != nil {
-			continue
-		}
-		return result.Result
-	}
-
-	// at this point, no poller ended successfully so return a boilerplate error.
-	return Result{Err: &Error{errPoll: errors.New("all poll functions failed"), since: time.Since(start)}}
-=======
 type namedResult struct {
 	name string
 	Result
@@ -194,5 +132,4 @@
 	}()
 
 	return results
->>>>>>> 6e624ad7
 }